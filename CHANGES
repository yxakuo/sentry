Version 8.19 (Unreleased)
-------------------------

Version 8.18
------------

- Expanded resolution options to allow current and explicit versions.
- Added proguard support
- Removed support for global dsyms.
- Moved Queue admin page to React.
- Replaced usage of jQuery Flot library with internal graphs.
- Expanded ignore actions to include deltas and rates for both occurances and
  users impacted.
- Add a new option (`auth.allow-registration`) for determining whether registration
  is allowed on an installation.
- Moved "create organization" into React.
- Expanded React Form components (Form, ApiForm).
- Moved "create team" into React.
<<<<<<< HEAD
- Hide project filter when there are no projects to list.
=======
- add Slack to supported auth backends in social auth (for plugins)
- Expanded resolution actions (on stream) to include current release and explicit
  release.
>>>>>>> 7dac8ab3

Schema Changes
~~~~~~~~~~~~~~

- Added Release.commit_count
- Added Release.last_commit_id
- Added Release.authors
- Added Release.total_deploys
- Added Release.last_deploy_id
- Added ``FeatureAdoption`` model
- Removed DSymBundle
- Removed DSymObject
- Removed DSymSDK
- Removed DSymSymbol
- Removed GlobalDSymFile
- Added GroupHash.state
- Drop index on ``ReleaseEnvironment(project_id)``
- Drop index on ``ReleaseCommit(project_id)``
- Drop unique constraint on ``ReleaseEnvironment(project_id, release_id, environment_id)``
- Added GroupResolution.type
- Added GroupResolution.actor_id
- Added Project.platform
- Added GroupSnooze.actor_id
- Added ScheduledJob
- Added GroupResolution.actor_id
- Added ``ScheduledJob`` model
- Added User.last_active

API Changes
~~~~~~~~~~~

- Project keys endpoint will include all available keys by default. Use
  ``status=active`` to retain the old behavior.

Version 8.17
------------

- Added @mentions to comments
- Initial (internal) analytics abstraction.
- Turned on reprocessing by default
- Added basics for Data Forwarding integrations.
- Changed the grouping and default `in_app` values for cocoa events.
- Removed global dsym support.
- Removed support for legacy apple report format.
- The threads interface now contributes to grouping if it contains a single thread.
- Added per-key (DSN) rate limits (``project:rate-limits`` feature).
- Added tsdb statistics for events per-key.
- Added ``sentry.deletions`` abstraction to improve bulk deletions.
- Added basic workspace for Visual Studio Code.
- Added hovercards for Issue IDs in activity entries.
- Added event count options to ignore.
- Added user frequency options to ignore.

Schema Changes
~~~~~~~~~~~~~~

- Dropped ``GroupTagValue.group_id`` foreign key constraint
- Dropped ``GroupTagValue.project_id`` foreign key constraint
- Added ``Deploy.notified`` column
- Added index on ``EventTag.date_added``
- Added unique index on ``Environment(organization_id, name)``
- Added unique index on ``ReleaseEnvironment(organization_id, release_id, environment_id)``
- Added ``EventUser.name`` column
- Added ``UserReport.event_user_id`` column

Version 8.16.1
--------------

- Fixed issue in migration 0302 that prevented upgrading

Version 8.16
------------

- Added data migration to create UserEmail objects for users whose primary emails did not have them
- Time series data (used by graphs and other features) is now updated when groups are merged.
- Added distributions to the release system to better support mobile apps
- Update activity entries to reference issues by their short ID.
- Added user notifications settings for deploy emails.

Schema Changes
~~~~~~~~~~~~~~

- Added ``Distribution`` model
- Added ``ReleaseFile.dist`` column
- Added ``UserOption.organization`` column
- Added ``CommitAuthor.external_id`` column

API Changes
~~~~~~~~~~~

- Deprecate `dateStarted` in releases endpoints

Version 8.15
------------

- Added overview for a release to view a breakdown of files changes, commit authors, new issues, and issues resolved
- Refactor usage of ``sentry.app`` to use individual modules.
- Implemented ``--concurrency`` on ``sentry cleanup``
- Added support for the new symbol server system to support native SDKs better.
- Added deploy email
- Added OAuth2 support to the web API.
- Simplified management of secondary email addresses.
- Fixed an issue where changing primary email address would remove the pre-existing verified email.
- Disallow duplicating primary emails for users moving forward.
- Resolve issues when commits with ``Fixes SHORTID`` are included in releases
- Added support for associating debug symbols with iTunes applications and builds.
- Added the ability to claim unassigned issues when resolving them.

API Changes
~~~~~~~~~~~

- Added CommitFileChangeEndpoint
- Added IssuesResolvedInReleaseEndpoint
- Added ReleaseDeploysEndpoint
- Added OrganizationReleaseCommitsEndpoint
- Added EventFileCommittersEndpoint
- Added ReleaseDeploysEndpoint

Schema Changes
~~~~~~~~~~~~~~

- Added ``Deploy`` model
- Added ``ApiApplication`` model
- Added ``ApiAuthorization`` model
- Added ``ApiGrant`` model
- Removed ``ApiToken.key`` column
- Added ``ApiToken.application`` column
- Added ``ApiToken.refresh_token`` column
- Added ``ApiToken.expires_at`` column
- Added ``ApiToken.scope_list`` column
- Added ``ApiKey.scope_list`` column
- Added ``ReleaseHeadCommit`` model

Security
~~~~~~~~

- Added encryption to the following fields:
  - AuthIdentity.data
  - AuthProvider.config
  - Option.value
  - OrganizationOption.value
  - ProjectOption.value
  - UserOption.value

Version 8.14.1
--------------

- Fixed issues related to migrations failing to finish for 8.14
- Fixed an issue where Release version names were erronously too restrictve.
- Fixed an issue where "New Issues" counts would have all been 0 for releases created in 8.14.

Version 8.14
------------

- Added new internal processing interface that supports multiple processing steps per stacktrace (for instance JavaScript + native)
- Add IE10 legacy browser filter
- Added data migration to merge legacy releases
- Added support for symbolizing inlined frames and added heuristics for fixing up native stacktraces.
- Removed instruction_offset as a frame attribute from stacktraces
- [BREAKING] Quotas must now instantiate RateLimited and NotRateLimited return values.
- [BREAKING] Redis quota implementations now return BasicRedisQuota instead of tuples.
- Commits using the ``Fixes SHORTID`` annotation will now be tracked appropriately.
- Release functionality is now detected at a project level to enable various features.
- Added basic encryption facilities (``sentry.utils.encryption``).
- Added support for "Fixes XXX, YYY" and "Fixes XXX YYY" notations.
- Added bulk "Resolve in Next Release" to stream actions.
- Various visual improvements to notifications, including the addition of
  transactions.
- Plugins can now add tasks that run in sentry as celery workers.
- Added the ability to verify TLS connections when fetching artifacts.
- Added data migration to merge environments across an organization
- Added ``timesSeen`` keyword to issue search.
- Added feature signals, such as first time release tracking is enabled.

API Changes
~~~~~~~~~~~

- Added OrganizationReleasesEndpoint.
- Added context type ``app`` for cocoa events.
- Added ``assignedTo`` param to ``/projects/{org}/{project}/issues/``.
- Split out filtered stats onto Inbound Data Filters page
- Added OrganizationReleasesEndpoint
- Added OrganizationReleaseFileEndpoint

Schema Changes
~~~~~~~~~~~~~~

- Added unique index on ``Release(organization_id, version)``
- Removed unique index on ``Release(project_id, version)``
- Added ``GroupCommitResolution`` model.
- Added ``Environment.organization_id`` column.
- Added ``EnvironmentProject`` model.
- Added ``Project.flags`` column.
- Added not null constraint to ``Environment.organization_id`` column.
- Removed not null constraint on ``Environment.project_id`` and ``ReleaseEnvironment.project_id`` columns

Version 8.13
------------

- Added individual filters for legacy browsers to improve customization of error filtering based on browser versions
- Support for setting a custom security header for javascript fetching.
- start using ReleaseProject and Release.organization instead of Release.project
- Project quotas are no longer available, and must now be configured via the organizational rate limits.
- Quotas implementation now requires a tuple of maximum rate and interval window.
- Added security emails for adding and removing MFA and password changes.
- Added the ability to download an apple compatible crash report for cocoa events.
- Add memory and storage information for apple devices
- The legacy API keys feature is now disabled by default.
- Show Images Loaded section for cocoa events with version number.
- Added registers to stacktrace for cocoa exceptions.
- Fixed bug where workflow notification subject may not include a custom email prefix.
- Added configurable subject templates for individual alert emails (`mail:subject_template` option).
- Added data migration to populate ReleaseProject.new_groups
- Moved organization settings to React.
- Added support for managing newsletter subscriptions with Sentry.io

Schema Changes
~~~~~~~~~~~~~~

- Added ``ReleaseProject.new_groups`` column.
- Moved organization settings to React.

Schema Changes
~~~~~~~~~~~~~~

- Added ``ReleaseProject.new_groups`` column.
- Added ``OrganizationAvatar`` model.

API Changes
~~~~~~~~~~~

- Added avatar and avatarType to ``/organizations/{org}/`` endpoint.
- Provide commit and author information associated with a given release
- Provide repository information for commits
- Added new internal processing interface that supports multiple processing steps per stacktrace (for instance JavaScript + native)

Version 8.12
------------

- Fix bug where some users would incorrectly not receive workflow notifications for projects they were subscribed to.
- restructured dSYM processing.  It now records errors in the symbolication process
  more accurately and will report system errors them to the internal logger.
- Added data migration to backfill legacy release data
- Added data migration to backfill legacy commit data
- Added data migration to backfill legacy release file and environment data
- Allow gziped/deflated JavaScript artifacts to be uploaded through the API.
- Shared issue view no longer shows SDK.
- Added ``activeSince`` to search (uses ``active_at``).
- Added ``firstSeen`` to search (uses ``first_seen``).
- Added ``lastSeen`` to search (uses ``last_seen``).
- Added ``firstRelease`` to search (uses ``first_release``).
- Fixed usage (and propagation) of ``Group.first_release``.
- The + and - datetime search helpers now work with ranges (e.g. ``<=``).
- Added the ability to download artifacts from releases.

SDKs
~~~~

- The `repos` interface has been added.

Schema Changes
~~~~~~~~~~~~~~
- Added ``Release.organization`` column.
- Added ``ReleaseProject`` model.
- Added ``ReleaseCommit.organization_id`` column.
- Added ``ReleaseFile.organization`` column.
- Added ``ReleaseEnvironment.organization_id`` column.

Version 8.11
------------

- Ignore a ``null`` ``Origin`` header for authentication.
- Added the ability to search for issues that you are subscribed to from the stream view.
- Added the ability to search issues by their last seen timestamp.
- Improved UI for password and API key fields used in integrations
- Fixed bug where API responses would include incorrect `isSubscribed` values for issues.
- Added support for switching to unsymbolicated tracebacks in cocoa.
- Invalidate user sessions when changing password and 2fa settings.
- Add configurable password validators to enforce password strength.
- Send email to specific email when adding a new email rather than sending to all unverified email addresses.
- Allow user to resend email verification to primary email address.
- Added additional detail to subscription help text when viewing a group.
- Add Asana to supported auth backends in social auth (for plugins)
- Cleaner install UI when creating a new project.
- Added support for recording symbols separately in frames independent of the function.
- Reduce noisy Postgres logs from inserting duplicate onboarding rows.
- Added device icons for Apple Watch and Apple TV
- Added export action to group tag details.
- Improved display of user tags.
- Added 'transaction' tag which automatically populates from explicit culprits.
- Added beginnings of repository management to UI (behind `organizations:repos` feature).

Schema Changes
~~~~~~~~~~~~~~

- Added ``User.session_nonce`` column.
- Added ``CommitFileChange`` model.
- Added ``Repository.url`` column.
- Added ``Repository.provider`` column.
- Added ``Repository.config`` column.
- Added ``Repository.external_id`` column.
- Added ``Repository.status`` column.

API Changes
~~~~~~~~~~~

- Added ``/organizations/{org}/config/repos/`` endpoint.
- Added ``/organizations/{org}/repos/{repo}/`` endpoint.

Version 8.10
------------

- New and improved UI.
- Removed previously deprecated ``sentry celery`` command.
- Replaced the ``events`` queue with ``events.{preprocess,process,save}_event``.
- Added Danger (danger/danger) for monitoring various PR requirements.
- Enabled organization weekly report emails for all organizations.
- Add S3 filestore backend.
- ``SENTRY_FILESTORE`` deprecated and replaced with ``filestore.backend``
- ``SENTRY_FILESTORE_OPTIONS`` deprecated and replaced with ``filestore.options``
- Add watchOS support for cocoa interface.
- Fix support for internationalized Origins and raven-js.
- SSO is now enforced to access data within any org that has it set as a requirement.
- Improved rendering of weekly report email on mobile devices.

API Changes
~~~~~~~~~~~

- Add ``/organizations/{org}/repos/`` endpoint.
- Add ``/organizations/{org}/repos/{repo}/commits/`` endpoint.
- Add ``/projects/{org}/{project}/releases/{version}/commits/`` endpoint.
- SSO restrictions are now applied across session-based API authentication.

Schema Changes
~~~~~~~~~~~~~~

- Added ``Repository`` model.
- Added ``Commit`` model.
- Added ``CommitAuthor`` model.
- Added ``ReleaseCommit`` model.
- Added index on ``GroupTagValue(project, key, value, last_seen)``.
- Dropped index on ``GroupTagValue(project, key, value)``.

Version 8.9
-----------

- Added support for Elixir.
- Improve performance for bulk deletions of Events and Groups.
- Fix rate limit logic for single organization mode.
- Added ``--no-repair`` flag for ``sentry upgrade`` for large installs.
- Fixed bug with merging counters yielding the wrong values.
- Require password confirmation when enabling/disabling 2fa.
- Collapse repeated frames in the stacktrace UI.
- Added weekly report emails behind feature flag.
- Rebrand Rules as Alerts / Alert Rules.
- Add frequency to Alerts.

Schema Changes
~~~~~~~~~~~~~~

- Added unique index on ``Authenticator(user_id, type)``

Version 8.8
-----------

- Added unique user frequency rule condition.
- Fixed a major performance regression from 8.7 on the ``GroupTagValue`` model.
- Various security fixes related to CSRF and XSS.
- Server side filtering of event ingest.

Schema Changes
~~~~~~~~~~~~~~

- Removed ``HelpPage`` model.
- Added ``OrganizationMember.token`` column.
- Removed ``OrganizationMember.counter`` column.

Version 8.7
-----------

- Removed "Replay Request" feature.
- Upgraded underlying redis library to resolve some networking issues.
- Added support for minified React exceptions.

Schema Changes
~~~~~~~~~~~~~~

- Remove index ``GroupTagValue(project_id)``.
- Added ``Rule.status`` column.
- Added ``GroupRelease`` model.
- Added ``Environment`` model.
- Added ``ReleaseEnvironment`` model.

Version 8.6
-----------

- The ``message`` attribute on Event/Group is now purely used for search storage.
- The ``sentry.interfaces.Message`` interface now contains a ``formatted`` attribute.
- ``SENTRY_MANAGED_USER_FIELDS`` now defaults to an empty list.
- Issues now render based on the type of data present, which are represented by
  the type and metadata attributes in API responses.
- Stacktrace rendering has been greatly simplified and unified across languages.
- Client's may now pass the 'contexts' attribute, which will eventually supercede 'extra'.
- Various named contexts are now automatically generated and summarized for Cocoa and JavaScript
  issues.
- Added JSON formatting for logs with ``system.logging-format``.
- Added a ``loglevel`` command line flag to most commands.
- Added two factor authentication support.
- Added support for setting IP address of an event automatically on event submission for all platforms.
- Added unsubscribe links to mails.
- Added email verification.
- Added ability to link/unlink Issues, support is dependent on plugins.
- Can now toggle between minified/original code in stacktraces where sourcemaps were applied.
- Can now upload release artifacts with tilde prefix (~) to omit protocol + host in URL lookups.

Schema Changes
~~~~~~~~~~~~~~

- Added ``User.is_password_expired`` column.
- Added ``User.last_password_change`` column.
- Added ``UserEmail`` model.
- Added unique index on ``GroupTagValue(group_id, key, value)``
- Remove unique index on ``GroupTagValue(project_id, group_id, key, value)``
- Added index on ``GroupTagValue(project_id, key, value)``
- Added ``GroupSubscription`` model.

Version 8.5.1
-------------

- Fixed issue with new Unsubscribe links in emails not working.
- Fixed bug with raven-js compatibility with IE8.
- Fixed bug handling IPv6 addresses.

Version 8.5
-----------

- Added option to upload a profile image as an alternative to Gravatar.
- Deprecated ``sentry celery`` subcommand in favor of ``sentry run {worker|cron}``.
- Breadcrumb interface now rendered in event UI.
- Project notification settings page now indicates if current user is subscribed to active project.
- User is now automatically redirected to login page if their session expires inside React client application.
- Added new auth tokens to deprecate the usage of the older API keys.

Schema Changes
~~~~~~~~~~~~~~

- Added ``ProjectPlatform`` model.
- Added index on``EventTag`` index.
- Added unique index on ``UserReport`` model.
- Added ``UserAvatar`` model.
- Added ``EventTag.group_id`` column.
- Added ``ApiToken`` model.
- Added ``Authenticator`` model.


Version 8.4.1
-------------

- Fixed issue in running 8.4 migrations on MySQL only.
- Fixed issue that caused an infinite loop in ``patch_context.py`` under a race condition.
- Silently ignore breadcrumb data coming from clients instead of showing an error in the UI.

Version 8.4
-----------

- Fixed bug that caused some email subjects to be generated without respecting the project subject prefix option.
- Organization's can now opt-in to early adopter features (via organization settings).
- User Feedback is now enabled by default.
- Deprecated ``sentry start`` in favor of new ``sentry run``.
- Access is no longer restricted by default to the domain matching ``system.url-prefix``. You must opt into this by setting ``ALLOWED_HOSTS`` explicitly.
- Replaced Gravatar mystery man with letter avatars
- Added 'Events Per Hour' graph to organization dashboard
- Moved organization activity stream to main column from sidebar

Schema Changes
~~~~~~~~~~~~~~

- Added ``DSymSymbol`` model.
- Added ``DSymSDK`` model.
- Added ``DSymObject`` model.
- Added ``DSymBundle`` model.

Version 8.3.3
-------------

- [SECURITY] Fixed a bug which allows API keys more permission than granted within the organization.

Version 8.3.2
-------------

- Fixed bug affecting only MySQL users, see `GH-3030 <https://github.com/getsentry/sentry/issues/3030>`_.

Version 8.3.1
-------------

- Fixed bug that, ironically, prevented saving a saved search.
- Fixed bug when merging groups and the counts are merged incorrectly.
- Fixed bug that caused the Installation Wizard to never go away if using a non-smtp email.backend setting.
- Fixed an ImproperlyConfigured issue from a cascading error.

Version 8.3.0
-------------

- Added initial support for per-project callsigns and short IDs.  This feature is not exposed to users yet.
- Improved static file delivery performance.
- Added CLI tool to monitor queue sizes. ``sentry queues --help``
- Moved email configuration into ``config.yml``.
- Added mailing list support (via ``List-Id`` header) for outbound email.
- URLs for issues that have been merged now redirect to the issue that absorbed the requested issue.
- Projects can now be bookmarked in the UI.
- Dashboard is now the default view for an organization.

Schema Changes
~~~~~~~~~~~~~~

- Added ``ProjectDSymFile`` model.
- Added ``Counter`` model.
- Added ``GlobalDSymFile`` model.
- Added ``Group.short_id`` column.
- Added ``sentry_increment_project_counter`` function for PostgreSQL.
- Added ``Project.forced_color`` column.
- Added ``GroupRedirect`` model.

Version 8.2.5
-------------

- [SECURITY] Fixed a bug which allows API keys more permission than granted within the organization.

Version 8.2.4
-------------

- [SECURITY] If being run in multi-organization mode, it was possible for a user to craft a URL which would allow them to view membership details of other users.

Version 8.2.3
-------------

- Fix compatibility with Redis 2.8.9.

Version 8.2.2
-------------

- [SECURITY] Fixed an issue where a superuser had the ability to inject data into audit logs through the admin UI.

Version 8.2.1
-------------

- Fix compatibility with setuptools 20.2

Version 8.2.0
-------------

- SENTRY_DISALLOWED_IPS is no longer configured by default. If you're exposing Sentry outside of your company you may wish to configure this.
- Do not require the documentation sync on repair to succeed.
- Added basic organization on-boarding.
- Project keys are no longer usable within the web API.
- Allow requiring data scrubbing security options as an organization wide setting.
- Added basic support for dsym symbol handling.  This feature might leave behind temporary files when used in this version.
- Added support for named Redis clusters for consistency in Redis connection management (GH-2693). This adds a ``redis.clusters`` section to ``config.yml`` (see documentation), and deprecates the ``SENTRY_REDIS_OPTIONS`` setting and per-backend configuration of Redis clusters.

Schema Changes
~~~~~~~~~~~~~~

- Added ``ProjectBookmark`` model.
- Added ``EventTag`` model.
- Added ``OrganizationOnboardingTask`` model.

Version 8.1.5
-------------

- [SECURITY] If being run in multi-organization mode, it was possible for a user to craft a URL which would allow them to view membership details of other users.

Version 8.1.4
-------------

- [SECURITY] Fixed an issue where a superuser had the ability to inject data into audit logs through the admin UI.

Version 8.1.3
-------------

- Fix compatibility with setuptools 20.2

Version 8.1.2
-------------

- [CRITICAL] Fix issue running ``sentry start`` with supervisord.
- Fix compatibility with older versions of djangorestframework.
- Updated member invitation emails.

Version 8.1.1
-------------

- Fix broken static files compiled from 8.1.0. :(

Version 8.1.0
-------------

- Default web server is now uWSGI (https://uwsgi-docs.readthedocs.io/en/latest/) to replace gunicorn.
- New "Saved Searches". See: http://blog.getsentry.com/2016/01/19/introducing-saved-searches.html

Schema Changes
~~~~~~~~~~~~~~
- Remove FK constraints from ``Event.group_id``, ``Event.project_id``, ``EventMapping.group_id``, and ``EventMapping.project_id``.
- Added ``SavedSearch.is_default`` column.
- Added new ``SavedSearchUserDefault`` model.

Version 8.0.6
-------------

- Fixed assignee dropdown not being clickable from touch devices.
- Don't ignore ``SENTRY_WEB_OPTIONS['workers']`` value if set.
- Fix Global Throughput dashboard in admin.
- Fix display for Release names when they include special characters.
- Added new ``sentry config generate-secret-key`` to help with regenerating a new SECRET_KEY value if needed.

Version 8.0.5
-------------

- [CRITICAL] Fixed another issue where performing a bulk merge could merge more than intended. We're pretty confident we got this all squared away now. :(
- Fixed a bug where Issue assignment emails weren't being delivered.

Version 8.0.4
-------------

- Fixed an issue where notification digests weren't sending on some systems.

Version 8.0.3
-------------

- [CRITICAL] Fixed an issue where performing a bulk merge would merge more than intended.
- Fixed saving the "Use Default Scrubbers" project setting
- Fix syncing documentation when behind an http proxy

Version 8.0.2
-------------

- Fix ``IntegrityError`` after merging groups.
- Be less noisy about ``Cannot digest timeline, timeline is not in the ready state.``
- Fix incorrect ``Install`` links.
- Fixed being able to select a Chinese locale.
- Multiple bulk deletion improvements and bug fixes.
- Clarify ``Forcing documentation sync`` error messaging.

Version 8.0.1
-------------

- Ignore ``blob:`` urls in hashing algorithms.
- Bump ``extra`` data size to 16k (previously 4k)
- Fixed some odd behavior where superusers appeared as members of a team when they weren't.
- By default, new superusers created through ``sentry createuser`` will be added as a member to a team, if there is only one team available.

Version 8.0.0
-------------

Version 8 of Sentry introduces a brand new frontend. Most of the application has been overhauled
and rewritten on top of React and our web API. Additionally many new features have been exposed
related to workflows (user assignment, snooze, resolution) and release tracking. This changelog
does not attempt to capture the six+ months of incremental features and improvements in this
release of Sentry.

A Note on MySQL
~~~~~~~~~~~~~~~

Due to numerous issues over the years and recent discoveries that nearly all schema migration was
broken in MySQL (due to some behavior in our migration tool), we've made the decision to no longer
support MySQL. It is possible to bring the schema up to date on a MySQL machine, but Sentry's
automated migrations will likely not work and require DBA assistance.

Postgres is now the only supported production database.

A Note on Workers
~~~~~~~~~~~~~~~~~

In the past it was supported to run Sentry's queue workers with the `-B` option to also spawn
a celery beat process within the worker.  This is no longer supported as it causes problems in
some queue setups (in particular if redis is being used).  Instead you should now spawn two
independent processes.  This is outlined in the installation documentation.

Changes to Quotas
~~~~~~~~~~~~~~~~~

Team and System based quotas are now longer available. A new organization-relative project quota replaces them
and can be configured via Rate Limits on the organization dashboard.

Notification Digests
~~~~~~~~~~~~~~~~~~~~

Email notifications will now automatically rollup if the rate of notifications exceeds a threshold. These can be
configured on a per project basis in Project Settings.

Configuration
~~~~~~~~~~~~~

An Install Wizard has been added to aid in configuring necessary first-run options. Notably your Admin Email,
and URL Prefix. The Installation Wizard will also help any future updates and aid when new options are introduced.

A new configuration backend is now utilized for several options. These options can now be
configured via the web UI.

- A new configuration file, `config.yml` has been introduced. This new file is generated during `sentry init`
  the first time, and expected to be pointed at a directory. `config.yml` is the home for new configuration options that will be moved from the existing python config file.

- ``SENTRY_URL_PREFIX`` has been deprecated, and moved to `system.url-prefix` inside of `config.yml` or it
  can be configured at runtime.

- ``INTERNAL_IPS``, if configured, will now restrict superuser access to only users with both ``is_superuser``
  and a matching IP.

CLI
~~~

The `sentry` CLI tooling has been rewritten to be faster and less confusing.

Static files
~~~~~~~~~~~~

Static files are now served with a far-futures Cache-Control header, and are versioned by default. If you were serving `/_static/` explicitly from your server config, you may need to update your rules or adjust the `STATIC_URL` setting accordingly.

General
~~~~~~~

- Source builds now require Node 0.12.x or newer.
- The ``public`` setting on projects has been removed
  - This also removes ``SENTRY_ALLOW_PUBLIC_PROJECTS``
- Clients which were only sending ``sentry_key`` and not using CORS will no
  longer be able to authenticate.
- All incoming events now log through ``sentry.api``, which will additionally
  capture far more events with improved console formatting.
- The 'sentry' user can no longer be removed.
- The Cassandra nodestore backend was broken, and this has been resolved.
- The ``has_perm`` plugin hook is no longer used.
- Do not unconditionally map sys.stdout to sys.stderr
- The HTTP interface's internal structure has greatly changed. Headers and Cookies are now lists. Body
  is now stored as a string.
- The internal metrics backend now supports both Datadog and a simple logging implementation (useful in DEBUG).
- Member roles can now view client keys (DSNs).
- Documentation for configuration wizards is now pulled from docs.getsentry.com as part
  of the ``upgrade`` and ``repair`` processes.
- The SSO flow for existing users has been greatly improved to avoid duplicate accounts.
- Deletions are delayed for one hour and can be cancelled by changing the status
  back to ``VISIBLE``.
- Membership permissions have been overhauled and have been flattened into a single tiered
  role. Additionally owners will no longer be automatically added to new teams.
- ``NotificationPlugin`` now requires ``is_configured`` to be declared.
- ``sentry.search`` should no longer be extended (``index`` and ``upgrade`` have been removed)

Client API
~~~~~~~~~~

- The ``culprit`` attribute will now automatically be filled when not present.
- The ``in_app`` attribute on frames will now be computed on event submission when not present.
- The ``ip_address`` value will always be stored on the user interface when possible.
- The user interface no longer accepts data missing one of the required identifiers.
- The ``fingerprint`` value is now stored in ``Event.data``.
- The ``environment`` attribute is now soft-accepted and tagged.

Schema Changes
~~~~~~~~~~~~~~

- Removed the ``Project.platform`` column.
- Removed the ``Project.organization`` column.
- Removed the ``AccessGroup`` table.
- Added ``EventUser`` table.
- Added ``user.{attribute}`` to search backends.
- Added ``Project.first_event`` column.
- Added ``Release.owner`` column.
- Added ``Organization.default_role`` column.
- Added ``OrganizationMember.role`` column.
- Added ``Broadcast.upstream_id`` column.
- Removed ``Broadcast.badge`` column.
- Added ``Broadcast.title`` column.
- Migrated blob data in ``File`` to ``FileBlob``.
- Removed ``File.storage`` column.
- Removed ``File.storage_options`` columns.
- Added ``OrganizationOption`` table.
- Added ``GroupSnooze`` table.
- Added ``GroupResolution`` table.
- Added ``GroupBookmark.date_added`` column.
- Removed ``User.last_name`` column.
- (App-only) Renamed ``User.first_name`` to ``User.name``.
- Removed ``Activity.event`` column.
- Removed ``Event.num_comments`` column.

Version 7.7.1
-------------

- Pin Kombu dependency due to incompatibility.

Version 7.7.0
-------------

- The behavior of ``create_or_update`` has changed. If you're using it please see the updated function.
- Added ``Group.first_release`` column.
- Added ``SavedSearch`` model for future features.
- Added ``Release.new_groups`` column.
- The explore feature is now deprecated and links have been hidden.
- Expanded various API endpoints for future usage.
- Initial prototype of embeddable crash reports. This adds the ``UserReport`` model.
- Added basic UI reporting for status checks.
- Added celery/beat alive check.
- Added celery app version check.
- Added queue overview to internal administration.
- Upped TSDB's storage of 10s to 60m of data.
- Added protocol version 7 to client spec.
  - Adds ``fingerprint`` attribute.
- The behavior of ``SENTRY_ENABLE_EXPLORE_USERS`` is now default and the setting has been removed.

Version 7.6.2
-------------

- Improved (fixed?) static bundling in various conditions.

Version 7.6.1
-------------

- [Security] An XSS vulnerability was addressed with low cardinality tags and the stream filter box:
  https://github.com/getsentry/sentry/commit/364b959811561de83f29893e105cc590224edbee

Version 7.6.0
-------------

This releases entirely removes Access Groups. If you're upgrading from an installation that had yet to migrate away from this system you should first upgrade to a previous version, run the migration wizard, and then continue the upgrade.

- The project-wide Alert system has been removed (to be re-implemented in the future).
- Access groups have been permanently removed.
- Added 'access_token' to data blacklist.
- The legacy (unused) search tables have been removed.
- Upgrades must now be applied manually via ``sentry upgrade`` or with ``sentry start --upgrade``.
  (Don't forget to use ``--noinput`` if you're doing this via automated tooling!)
- ``Event.checksum`` and ``Group.checksum`` have been removed.
- The ``cleanup`` task has been removed (the command is still available).
- Various optimizations to ``cleanup`` for Postgres users.
- Within single organization mode users will automatically be added to the default organization.
- Added ``Organization.merge_to()`` helper to assist with merging organizations.
  (i.e. in an on-premise install which wants to convert to a single organization)
- New ``import`` and ``export`` commands now exist for creating backups of critical metadata
  (i.e. api keys, projects, user settings)

Version 7.5.6
-------------

- Improved (fixed?) static bundling in various conditions.

Version 7.5.5
-------------

- [Security] An XSS vulnerability was addressed with low cardinality tags and the stream filter box:
  https://github.com/getsentry/sentry/commit/364b959811561de83f29893e105cc590224edbee

Version 7.5.4
-------------

- Yet another case where valid team membership was being excluded.

Version 7.5.3
-------------

- Fix another case where valid team membership was being excluded

Version 7.5.2
-------------

- Correctly support SENTRY_PROJECT.

Version 7.5.1
-------------

- Fix case where certain pages were not correctly including valid team membership
- Fix default user creation (regain automated signal)
- Fix sampling of internal metrics

Version 7.5.0
-------------

This release removes the ability to login or create accounts using a social auth backend.

If your install was based purely on social accounts you'll need to use the standard reset password flows to recover accounts.

Redis must be at least version 2.6.12.

- Interface.compute_hashes() now receives the platform of the event.
- Server-side data scrubbers were incorrectly filtering invalid interface aliases.
- The sensitive_fields option is now exposed in project settings.
- The default logger name is now an empty value.
- Celery has been upgraded to 3.1 and is now available at 'sentry.celery'.
- Facebook, Google, and Twitter identities are no longer available.
- Plugin's inheriting from TagPlugin are now based on v2 of the API.
- Metrics (counters) are now collected both in sentry.tsdb and an optionally configured statsd
  instance.
- Organizations can now toggle open membership which allows members to freely join/leave any team.
- ProjectKey.user has been removed.
- Organization API keys are now exposed in the UI.
- Team.owner has been removed.
- TeamMember has been removed.
- PendingTeamMember has been removed.
- Added OrganizationMember.counter.
- Added 'sentry.db.postgres' optimized Postgres backend.
- Added ReleaseTrackingPlugin and various release-focused endpoints.
- Dedicated configuration pages for Release Tracking and Issue Tracking integrations now exist.
- Several additions to the Release schema.
- Notification integrations are now present within project's notification settings.
- Fixed an issue with tag key deletion not following explicit constraints.

Version 7.4.3
-------------

- Corrected various issues involving sampled data. Things should now sample according to actual MATH.


Version 7.4.2
-------------

- Corrected invalid reference to SENTRY_ALLOW_REGISTRATION.


Version 7.4.1
-------------

- Correct an issue with AuthProvider's migrations on MySQL.


Version 7.4.0
-------------

- A new features subsystem was added, and many optional features are now run through it.
- The 'add_organization' permission is no longer used.
- The 'add_team' permission is no longer used.
- SENTRY_ALLOW_REGISTRATION is deprecated in favor of SENTRY_FEATURES['auth:register'].
- SOCIAL_AUTH_CREATE_USERS is deprecated in favor of SENTRY_FEATURES['social-auth:register'].
- SENTRY_SERVER_EMAIL is no longer used.
- Added first pass API at storing javascript artifacts via release APIs.
- Improved error reporting for JavaScript source/sourcemap errors.
- Improved configuration handling on sentry.cache.
- Added various release API endpoints.
- Added various organization API endpoints.
- Added various tag API endpoints.
- Sourcemaps will now always treat sourceRoot as a path.
- Changed many permissions to use new sentry.access abstractions which are now
  scoped based, shared with the API scopes.
- Initial first pass at the SSO subsystem.
- The Sentry internal client will now aggressively prevent recursive errors, but allow more
  internal errors to be recorded to itself.
- An XSS vulnerability with tag values not being escaped (on the group details page) has been resolved.


Version 7.3.2
-------------

- Fixed missing beacon task import.

Version 7.3.1
-------------

- Updated Gunicorn version and default configuration.
- Fixed periodic task for beacon.

Version 7.3.0
-------------

- The SENTRY_ADMIN_EMAIL setting now exists, and should be the technical contact for the install.
- Fixed an issue that would cause job fanout in deletions.
- Notifications are now sent when someone assigns you to an event.
- Release objects are now created automatically.
- Changed team-based API endpoints to use slugs.
- New API endpoints:
  - Help page list
  - Help page details
  - Group tag values
  - Project tag values
- Moved JavaScript sourcemap processing into language extension.
  - Sourcemap processing errors are now annotated into the frame.
- Refactored API to be scope-based permissions.
- Added backend support for organization API keys.
- Moved sentry_webhooks into builtins.
- Added reporting Beacon (see docs).

Version 7.2.0
-------------

- A py.test plugin now exists to make extension testing easier.
- A Mailgun webhook endpoint is now available for incoming email.
- Added security token for JS source expansion.
- Duct tape workaround for event navigation buttons repeating the same event.
- Origins now support custom protocols as well as relaxed support on other components.
- Minor optimizations for deletion tasks and endpoints.
- Minor optimizations for Redis buffer.
- Added the ability to enable/disable project keys.
- Added audit log entries for project keys.
- Added UI, API, and async task for deleting project tag keys.
- Various fixes/improvements to regression windows.
- Rules will no longer execute duplicate actions.
- EventFrequencyCondition will now fire a maximum of once every 30 minutes.

Version 7.1.4
-------------

- Fixed an issue with hourly rollups not expiring accurately in TSDB

If you've been running a 7.x series release for a while you may considering running a cleanup script to ensure erroneous values dont still exist in Redis:

  https://gist.github.com/dcramer/55a44904be883f8d03e1


Version 7.1.3
-------------

- Resolved an issue with migrations we created in 7.1.2.


Version 7.1.2
-------------

- Fix migrations to ensure org/teams arent created with empty slugs.


Version 7.1.1
-------------

- Suggest realip module over X-Forwarded-For


Version 7.1.0
-------------

Plugin v2
~~~~~~~~~

The beginnings of version 2 of the plugin interface have landed. This will expand over time but currently includes the following hooks:

- get_actions
- get_annotations
- get_event_preprocessors
- get_notifiers
- get_rules
- get_tags

Other Changes
~~~~~~~~~~~~~

- crossdomain.xml no longer supports projects-by-slug.
- A basic file storage abstraction is now available internally.
- The project group list API endpoint now has pagination.
- Several API endpoints have been added to public docs.
- X-Forwarded-For is now handled automatically (and we do not support non-proxy installs).
- Various tweaks to GroupMeta caching.
- The raven-python Sentry server-specific client code is now part of Sentry.
- Various improvements to tag rendering.
- Various improvements to bulk deletion strategies.
- Added NodeStore.multi_delete.


Version 7.0.0
-------------

Between version 6.4.x and 7.0 a significant number of changes have landed (approximately a years worth of commits). There are a large number of overall architecture changes, as well as various API compatibility changes. This document does not attempt to cover them all.

As many things have changed, it's strongly recommended that you regenerate your ``sentry.conf.py`` (using ``sentry init``) and merge in your custom settings.

Backwards Incompatible Changes
~~~~~~~~~~~~~~~~~~~~~~~~~~~~~~

- Django has been upgraded to 1.6
- The buffer API has been rewritten and the Redis buffer has had its performance greatly improved.
- The UDP server has been removed. Threaded/async models or a buffer proxy are the preferred replacement.
- The ``is_rate_limited`` plugin hook has been removed in favor of singular quota managers.
- The trends feature has been removed until it can be reimplemented in a more scalable way.
- Filters have been removed. Integrations should use the tagging infrastructure instead.
- ``NodeStore.generate_id()`` now returns a base64-encoded UUID.
- The API for interfaces has been rewritten.
- ``GroupMeta.objects.get_value`` no longer errors when a value is missing.
- ``sentry.plugins.sentry_sites`` has been removed.
- The Search API has been rewritten and now powers the entire stream.
- Removed Event.{logger,site,logger,level,culprit} references/columns. Legacy attributes for transitional behavior are available.
- Removed Project.owner.
- Removed Team.owner.
- ``is_new`` in ``Plugin.post_process`` will **only** be set if the event is brand new.
- Project-based URLs are changed to be organization scoped instead of team scoped.
- Static assets are no longer bundled as part of the repository and are instead compiled during the sdist/installation phases (as needed). See installation notes for further information.
- Graphs have been transitiong to ``sentry.tsdb`` (historical data is not preserved)
- Workers must now also run ``celerybeat``. This can be done either via passing -B to worker, or by running another process: ``sentry celerybeat``.
- Access Groups are now deprecated and will be removed in a version version.

Organizations
~~~~~~~~~~~~~

Organizations are the new top-level item of your Sentry install. All membership and team management has been moved into the new organization hub.

Generally for self-hosted installations you'll only have a single organization.

Migrations will happen automatically for this, and while these were able to applied cleanly and automatically on getsentry.com, we suggest considering snapshotting your database before running them. Additionally consider doing this at a period of the day where users generally wont be tweaking options to team membership.

TSDB
~~~~

A new time-series backend is now used (removing the legacy SQL-based graphing solutions). The only currently supported/bundled backend requires Redis. More information can be found in ``sentry.tsdb``.

Rules
~~~~~

A new system for basic controls around notifications (called Rules) has been added. These are per-project hooks for doing dynamic customization of "what happens when a new event is seen?".

Web API
~~~~~~~

The first offering a public API has landed. You'll find it with the new embedded docs (at /docs/).

Protocol Version 6
~~~~~~~~~~~~~~~~~~

Version 6 of the protocol has been introduced. The only change is the addition of the `release` attribute.

BIGINT
~~~~~~

All integer fields have been replaced with bigint's. This migration is *not* automated (due to it causing locking) and if you need it locally you will need to sort out the migration on your own, as well as set `SENTRY_USE_BIG_INTS = True` in your configuration.

Help Pages
~~~~~~~~~~

The beginnings of bundled documentation now exists. The defaults are generated from disk (see sentry/data/help_pages/).


Version 6.4.0
-------------

Some major backend changes are introduced in Sentry 6.4.0.

django.contrib.auth
~~~~~~~~~~~~~~~~~~~

The builtin Django authentication module is no more. The Group and Permission models are no
longer used, and the User model has been replaced with sentry.User.

Search
~~~~~~

Search has been abstracted from the simple search manager, and now lives within
``sentry.search``. Currently only the Django backend is supported, but some sample
code for Solr Cloud integration is also available.

Event Storage
~~~~~~~~~~~~~

A new application called ``nodestore`` now manages the event blob data. By default it
uses a Django-based backend (storing each node as a row in a table), however a Riak
backend is included and fully supported.

Additional Changes
~~~~~~~~~~~~~~~~~~

- Some initial support for time zones (user setting).
- You can now choose which tag annotations are applied to the event stream via Project Settings -> Tags.
- A new subsystem for handling email is available in ``sentry.utils.email``.
- You can now receive email notifications for notes.
- Charts now show tooltips describing the datapoint.
- JavaScript sourcemaps now support embedded sources.
- Stream annotations can now be customized to show any tags (not just number of users).
- Stacktrace frames now get truncated down to a maximum length of 50.

Protocol Version 5
~~~~~~~~~~~~~~~~~~

- sentry_version should be sent as '5'.
- The stacktrace interface now accepts a 'frames_omitted' tuple.

Version 6.3.0
-------------

- Most of the db utilities were refactored into ``sentry.db``.
- The user interface now accepts an ``ip_address`` attribute.
- User tracking will now use the ip_address attribute if available.
- ``time_spent`` is now expected to be sent as an integer in milliseconds.
- A new Notes feature is available for leaving comments on an event.

Version 6.2.0
-------------

- Added tracking to which users have seen which groups
- The stream now reflects if you've viewed an event since it was created or regressed.
- The group details page shows other users who have glanced at an event.
- Streams which have recorded user data will now show the number of unique users
  an event has happened to.
- Various stream polling fixes and improvements.

Version 6.1.1 (Security Release)
--------------------------------

Sentry 6.1.1 is a security release which patches a remote code execution exploit.

This only affects servers hosted public clients (e.g. raven.js).

The following commit demonstrates the exploit, as well as the patch:

https://github.com/getsentry/sentry/commit/5793c6cac19aeb7d2e19f9a09f4421b771af4306

Version 6.1.0
-------------

- Added Rate Limit controls.

Version 6.0.0
-------------

Say hello to our new logomark! Version 6 of Sentry includes many changes within
the core designed to improve future compatibility for various platforms.

It also includes quite a number of incompatible changes, so it's recommended
that plugin authors read through the notes carefully, and run some simply
sanity checks. It also introduces version 4 of the protocol.

Incompatible Changes
~~~~~~~~~~~~~~~~~~~~

- Django has been upgraded to 1.5.
- django.contrib.auth.models.User has been replaced with sentry.models.User.
- sentry_servers no longer exists, and the behavior is now always present. If
  you had it manually listed in INSTALLED_APPS, simply remove it.
- Filters have been deprecated, and most functionality removed. See notes below.
- TrackedUser, AffectedByUser, and Group.users_seen have been removed in favor
  of reusing the tagging architecture for user tracking.
- Suspension of team members is no longer available. The feature was rarely
  used, and removing it greatly simplifies the auth logic in the API.
- **The mail plugin can no longer be disabled, and all mail-specific options
  have been removed.**
- Nearly all data within an event now has a fixed max size. See client
  developer documentation for details.
- Project keys are no longer created for individuals by default
- sentry.conf.settings has been removed
- LOG_LEVELS, DEFAULT_LOG_LEVEL, and DEFAULT_LOGGER_NAME are no longer configurable.
- DEFAULT_ALERT_PROJECT_THRESHOLD and DEFAULT_ALERT_GROUP_THRESHOLD are no longer
  configurable.
- SENTRY_EMAIL_SUBJECT_PREFIX and SENTRY_SERVER_EMAIL are no longer used, and default to
  the appropriate Django options.
- SENTRY_CACHE_BACKEND is no longer configurable.
- SENTRY_AUTH_PROVIDERS is now AUTH_PROVIDERS.
- Existing account recovery tokens are no longer valid.
- sentry.utils.router has been removed.

Protocol Version 4
~~~~~~~~~~~~~~~~~~

- sentry_version should be sent as '4'.
- Aliases are now recommended instead of full interface names.
- The exception interface now supports a bound stacktrace, and all events
  (in all protocols) which contain both an exception and a stacktrace will
  be rolled up. This should be sent as the ``stacktrace`` attribute.
- The exception interface now supports chained exceptions, and should
  be sent as a list of exception values. Check the updated documentation for
  ordering details.

Alerts
~~~~~~

A basic alert system has been added.

- Configured at the project level.
- Signaled via Plugin.on_alert.

Filters
~~~~~~~

The outdated filter system has been mostly removed. You should rely on
tagged data for filter generation.

If you were previously defining ``SENTRY_FILTERS`` you should remove it
from your settings as it will be entirely obsolete in a future version.

Other Changes
~~~~~~~~~~~~~

- Activity feeds will now attempt to filter out some duplicates.
- Tags now show on the event details page.
- Corrected some invalid behavior when storing tags with an individual event.
- Plugin.get_tag_values was added.
- A new team select dashboard exists if you are a member of multiple teams.
- A new Sentry logo mark has replaced the simple text header.
- C# has been added to experimental clients.

Version 5.4.0
-------------

SENTRY_PUBLIC now dictates whether or not a Sentry install should be considered
accessible by all users or not. This should better solve the use-case of companies
hosting a Sentry instance internally and not necessarily needing the permissions
that teams give you.

If enabled, all teams and all projects will be accessible all members (for any endpoint
which does not require a certain level of access). Project.is_public now dictates the
implied state of all events, but will not allow a non-member to browse events.

Additionally, this includes the following other items:

- [Important!] The URLS for social authentication have been moved.
- Improved rendering of data values in all interfaces.
- django-compressor was replaced with django-static-compiler.
- A better defined public view of events (which removes several items from being visible).
- Improved SourceMap discovery.
- Most events will no longer cause a hard error when validation fails. Instead we attempt
  to drop any non-required data so that at least a partial event is stored.
- MessageCountByMinute was renamed to GroupCountByMinute.
- MessageFilterValue was renamed to GroupTag.
- Syntax highlighting was disabled (pending performance solutions).
- Added Team.date_added column.
- Lots of various design changes.
- Trending SQL queries can now be disabled by setting
  ``SENTRY_USE_TRENDING = False``


Version 5.3.0
-------------

A brand new Sentry design has landed.

Some things of note:

- An improved dashboard.
- Improved activity feeds on aggregate details.
- Similar event navigation links on aggregate details.
- Redesigned team management flow.

Additionally:

- Aggregates now happen on (project, checksum), which means events that have different
  levels or culprits can now be grouped together.
- Sentry now requires authentication for all pages.
- SENTRY_PUBLIC behavior has changed to signify the default state of projects.
- Project slug's are now only unique within a team.

Version 5.2.2
-------------

- [New] The dashboard will now stream updates to the new and trending event components.

Version 5.2.1
-------------

- [Fix] Trends sorting options on the Stream page work correctly again.

Version 5.2.0
-------------

- [New] A new activity stream exists on event pages.
- [New] Syntax highlighting now exists on all context frames.
- [New] Support for JavaScript Sourcemaps now exists.
- [New] The server will now fetch remote source files for JavaScript events.
- [New] Sentry will now ask for your project's platform.
- [Fix] Resolved -> Regressed state change is now atomic.
- [Fix] ``cleanup`` now runs with lower resource overhead.
- [Fix] Cookies will now be coerced to dicts if possible.
- More (storage only still) work on user tracking.
- Several indexes were added to speed up various queries.
- Removed savepoint use in plugin hooks (99% of the time there were no queries).

Additional, the following client protocol changes are part of this release:

- Cookies should be not be sent by default.
- POST data should not be sent by default.
- Recommended values regexp for sanitizing credit cards was updated.
- ``colno`` was added to the Stacktrace spec.
- Timestamps that are more than one minute in the future are now discarded.
- (Undocumented) Client-side support now exists for GET + Referrer store requests.

We've also reduced the test suite time down to 25% of what it originally was (thanks, Alex!)

Version 5.1.3
-------------

A new user's affected-tracking mechanism is present (storage only). This will
become available in the UX in a future version, and relies on the existing HTTP
and User interface datas.

- [Fix] Correct a bug with search queries.
- [New] Group.users_seen will now track unique users when possible.
- [New] Team and project owners can now change ownership (non-superuser).
- [Fix] Counts are now formatted correctly when number of visible digits > 3.

Version 5.1.2
-------------

- [Fix] Option schema (key length = 64).
- [Fix] Template interface now renders correctly.
- [Fix] Update design on admin status pages.
- [New] iOS client documentation.
- Improved client documentation visuals.

Version 5.1.1
-------------

Several schema changes are made in this upgrade:

- A new model: LostPasswordHash
- Two new fields on ProjectKey: date_added and user_added
- A new field on Event: platform
- A new field on Group: platform

The following changes are also part of this release:

- [New] A new plugin, sentry-interface-types will now automatically tag the available interface
  types in an event.
- [New] The platform value sent with an event is now recorded in the database.
- [New] A recover account flow has been added.
- [New] There is now a sticky nav on the event details pages.
- [New] getting started page now shows if there's no data for a project.
- [New] An API key management page now exists (under project settings).
- [New] A tag overview page now exists for group details pages.
- [Fix] Line numbers now show correctly in collapsed source context.
- [Fix] Pending members now show correctly on the team management page (under project settings).
- [Fix] The time since value now updates correctly when events change.
- Various changes to how event details components render.
- Various fixes for breadcrumbs and header styles.
- Most plugins will no longer default to enabled on new projects.

Version 5.1.0
-------------

Minor point releases now signify major changes (5.1.0 is a major release). Bugfix and smaller
releases will continue as normal.

This release includes a very large set of changes from 5.0.0, including a new client protocol
and an overhaul to the frontend code (specifically the JavaScript).

If you're a contributor, take note that there is now a JavaScript test suite. You can run all
test suites with the ``make test`` command.

Protocol Version 3
~~~~~~~~~~~~~~~~~~

Sentry 5.1 removes support for version 1.0 of the protocol, and maintains a compatibility layer
for version 2.0.

Additionally, the following changes apply to the new protocol:

- sentry_version should be sent as '3' (not 3.0).
- Signed messages are no longer supported (signatures are not calculated).
  - sentry_signature is no longer used.
  - sentry_timestamp is no longer used.
- Clients must pass sentry_secret for server-side requests as part of the auth
  header. This check runs in the event that there is no Origin header sent.
  - version 2.0 supports validation of this, version 3 requires it.
- The ``project`` attribute in the JSON packet is no longer required.
- The ``platform`` attribute is now recommended.
- The ``tags`` attribute is now recommended.

Other Changes
~~~~~~~~~~~~~

- Aggregation 'Views' have been removed.
- All streaming components are now powered by Backbone.js.
- Frontend has been updated to Bootstrap 2.1.
- The event stream now includes sparklines representing the last 24 hours of data for each event.
- Trends have greatly improved.
- Grouping events that have identical stacktraces other than the function name (e.g. dynamically generated
  functions) is not possible.
- SiteFilter has been removed, as has the sites plugin.
- If frames are included in a stacktrace that have the attribute ``in_app: false``, they will be hidden by default in
  the details view.
- crossdomain.xml support is now available (see documentation).
- The search feature now uses buffers to better handle write concurrency.
- Early support for WSGI (should be functional) exists as ``sentry.wsgi``.
- Many fixes around cache usage.

Version 5.0.0
-------------

- Variable versions of Django are no longer supported. Django 1.4.x must now be used.
- Public projects are restricted to viewing without being authenticated.
- The default behavior of Sentry is to now use timezone-aware datetimes everywhere.
- Permissions have been refactored to be more precise.


Version 4.10.0
--------------

- A new IssuePlugin base is available.
- Charts have been refactored to show 7 days worth of data.
- django.contrib.staticfiles is now supported.
- django.contrib.messages is now supported.

Version 4.9.0
-------------

Social authentication is now supported!

By configuring several options (documented in the getting started guide), you can allow users to signup and login
with accounts from several social services. Additionally users can associate their existing accounts (via a
new identities panel in their account settings) with any number of these services.

Currently, the following services are supported:

* GitHub
* Twitter
* Facebook
* Google

Version 4.8.0
-------------

Tags are now able to be created dynamically! See the documentation for more details on implementing it inside
of your client.

You can also configure which tags will show up as filters in the sidebar via your project's settings page. By
default all tags will show up.

Version 4.7.0
-------------

User options are now available to plugins. The builtin mail plugin also now takes advantage of them.

- sentry_mail will now use the alert_email option over your account email if specified.
- sentry_mail now allows you to choose which projects to receive alerts for.
- Numeric slugs will no longer return 404s.
- Corrected the repair command with the --owner argument.

Version 4.6.0
-------------

Improvements to the dashboard are trickling in, with this update including:

- Changing "Top Events" to "Trends" (if supported by your RDBMS)
- Time interval selections for both widgets

Plugins now have a new interface for registering themselves. Please see the developer documentation
for notes on how to use ``entry_points``.

Additionally:

- Signed messages are now deprecated. Save yourself some CPU cycles, and rely on SSL.
- A new plugin which tags user's email addresses.
- Several UI cleanups in various areas, such as improvements to the account dropdown and lists of projects/teams.
- Long awaited cleanup/fixes for applying the initial database migrations (sorry MySQL users).
- Initial support for arbitrary event tagging (coming soon to a client near you).

Version 4.5.0
-------------

Builtin plugins have been refactored to be more concise. This includes changes to the
servers, urls, and sites plugins. There is also a new builtin plugin::

  sentry.plugins.sentry_useragents

With these changes, it now makes it even easier to create a basic plugin that just handles extra
"tag"-like data. Take a look at one of the aforementioned plugins for an example.

Additionally:

- The mail plugin now sends additional Sentry-specific headers.
- Signatures are deprecated, and no longer required.
- Several fixes regarding CORS support.

Version 4.4.0
-------------

Two new columns were added to the ``Group`` model:

- ``resolved_at``: The datetime at which this event was marked as resolved.
- ``active_at``:  The datetime at which this event was marked as open.

The dashboard's "New Events" will now use the active_at date rather than the original
first seen date on an event.

Version 4.3.0
-------------

A new global dashboard now exists. The dashboard contains an event graph for all projects which
you have access to, as well as a list of the top events, and new events.

Additionally:

- API endpoints now properly send no-cache headers.
- Added a countdown to update buffers.

Version 4.2.0
-------------

Sentry now has support for buffering a majority of its counters via Redis. For more information, check
the buffer section of the configuration documentation.

- Nearly all race conditions are now handled correctly using distributed cache locks.

Version 4.1.0
-------------

Sentry now maintains full support for CORS requests from external hosts. This means that clients like
raven-js will now able to securely send messages to Sentry, without compromising their secret key.

In addition:

- Trusted domains were removed. These were not fully implemented.
- A new datepicker for selecting ranges of events.
- raven-javascript and raven-ruby are now officially supported clients.
- Added ``sentry repair``.

Version 4.0.0
-------------

Introducing Teams!

Projects are now assigned to a single team, and that team may consist of many members. Additionally
each team may own multiple projects. This makes it much easier to handle permissions across a single
organization that has many projects.

This update also includes initial changes to how filters work. ServerName Filter and SiteFilter are
no longer specified in the ``FILTERS`` setting, but instead are included automatically if you
load the respective ``sentry_servers`` and ``sentry_sites`` plugins.

Additional changes:

- Legacy data format is no longer supported (pre-Raven 1.x)
- API will now validate data before sending it into the queue, enabling better debugging for clients.

Version 3.8.0
-------------

Plugins are now configurable per-project. This makes it easy to install a plugin globally
and allow it to run only on selective projects.

Version 3.7.0
-------------

Several minor fixes, as well as a backwards incompatible change with filters.

All filters must now accept the project argument in the initializer. The signature is
now __init__(request, project).

Version 3.6.0
-------------

This version focuses on improving membership control. It includes the ability to revoke
project members access temporarily (by suspending them), as well as revoking users
(outside of Sentry) via the user.is_active flag.

Additionally, it brings the beginnings of an "invite user" flow, allowing you to
invite users who may or may not already have accounts in the system. We plan to improve
this flow in an upcoming release to allow invitees easy registration within the system
if they don't already have an account.

Version 3.5.0
-------------

Several improvements and additions have been made around the administration, including
performance improvements.

If you're utilizing the queue, the installation guide now recommends you switch off the
database backend, and move to something more efficient (such as Redis).

Version 3.4.0
-------------

Eventlet is no longer used as the default worker for gunicorn, and thus is no longer
installed by default. If you're using the udp worker, or ``send_fake_data`` you MUST
install eventlet yourself. The recommended worker class for gunicorn is now ``gevent``
as it corrects some issues with async queries in psycopg2.

Version 3.3.0
-------------

The queue has been changed from direct Kombu, to utilizing Celery entirely. If you were
already using the queue, the upgrade simply requires you to change "sentry start worker"
to "sentry celeryd".

Version 3.0.0
-------------

Version 3 of Sentry is centered around a restructure of the internal services and
the architecture for running those. It also includes improvements to the plugin architecture.

The upgrade process should be trivial, just be aware that if you were using --config before
you must change the way you pass it so that it's before the subcommand. For example
if you were doing ``sentry start --config...`` the command would now be changed to
``sentry --config... start``.

* Sentry no longer provides the ability to daemonize processes. This should now be
  done at the system level.
* All of Sentry's CLI is now handled through Logan (https://github.com/dcramer/logan),
  which simply pipes commands to Django's internal system utilizing custom configuration.
* Plugins now have a hook for managing some level of permissions (beyond the required defaults).
* The plugin interface (IPlugin) is now documented.
* It is now recommended that clients allow the Sentry server to compute checksums.

Version 2.9.0
-------------

* Plugins must now behave as singletons and be registered with a newly provided
  sentry.plugins.@register decorator.
* The Bugzilla and Redmine extensions are no longer part of Sentry core.
* Added a global overview of projects to the administration.

Version 2.8.0
-------------

* Added an Account Settings panel which allows users to change their name,
  email, and password.
* The default Sentry server now correctly wraps itself in its own middleware.
* Improved Real-time JavaScript.

Version 2.7.0
-------------

* Added first_seen and last_seen to all message filter values.
* Added a new "since" option to the dashboard with a default value of 3 days.

Version 2.6.0
-------------

* The built-in webserver is now powered by gunicorn.
* Cleaned up several admin pages and split them into sub-pages.

Version 2.5.0
-------------

* Corrected some queue behavior.
* Resolve Feed now only resolves items active within current filters.
* Handle unicode characters in POST body for replay request.
* Ensure client side requests run checks on HTTP_REFERER
* Adjust documentation for service settings.

Version 2.4.5
-------------

* Corrected indexing behavior to handle non strings.
* If queuing is enabled the indexer will now queue it's jobs.
* Moved group creation into a transaction.

Version 2.4.4
-------------

* Mail configuration value of send_to now correctly uses ',' as a separator
  (rather than ';').
* Changed rendering of sidebar widgets for all builtin extensions.
* Added an event details slot to the sidebar pane for individual events.

Version 2.4.3
-------------

* Correct some behavior with MySQL on the groups pane.
* Correct generated configuration behavior to use absolute
  paths for run and log folders.

Version 2.4.2
-------------

* Include DSN and member type on projects list grid.

Version 2.4.1
-------------

* Change appearance of resolve states.
* Adjust user management to link username (which is required) and not
  optional fields.

Version 2.4.0
-------------

* Added user management for admins.
* Resolved events should now appear differently.
* Default membership access is now configurable.

Version 2.3.2
-------------

* Maintaining *some* level of support for SQLite.

Version 2.3.1
-------------

* Correct rendering of sites, urls, and servers on details panes.

Version 2.3.0
-------------

* The polling API and JavaScript have been refactored.

  Events now stream in (they generally do not update if they already
  exist), and will maintain correct ordering in the feed.

  This API is available for most sort options, excluding trends.
* The builtin plugin's widgets have been fixed.
* Sampling rates are now configurable.
* Some minor design tweaks.

Version 2.2.5
-------------

* The \|date filter now forces things to UTC (it assumes local time).
* Event templates have been updated to resemble groups.

Version 2.2.4
-------------

* Improve error logging in API.
* Update Celery client code to use new send_encoded interfaces.
* Change JS datetimes to use UTC.
* Force clients which specify version 2.0 or newer to pass identification.
* Better default logging configuration.
* Adjust eventlet to monkey patch the world before any imports happen.
* Adjust default configuration to specify LOG and RUN directories.
* upgrade now correctly handles the delete ghosts argument.

Version 2.2.3
-------------

* Lower font size of counts on event list.
* Align actions to right side (vertical).
* Fix issue with long filters not transforming to selects.

Version 2.2.2
-------------

* Corrected event_id key to contain (project_id, event_id).
* Adjusted project form to default the user to the current user
  when accessed by an admin.
* Change sentry admin to be /manage/ to avoid any unintentional
  conflict with the Django admin.

Version 2.2.1
-------------

* Cleaned up several pages.

Version 2.2.0
-------------

* Sentry has a brand new design utilizing Bootstrap 2.
* Superusers can now create projects for users.

Version 2.1.3
-------------

* Ensure we truncate tokens to 128 characters for SearchDocument.
* Gracefully handle errors with indexing.
* Gracefully handle errors with post_process.
* Gracefully handle errors with regression_signal.
* Fixed priority sort option not activating.

Version 2.1.2
-------------

* Fixed an issue that was causing signals to not be registered.
* Made date the default sort order for aggregate stream.

Version 2.1.1
-------------

* Fixed an issue with indexing pre and post context on templates.

Version 2.1.0
-------------

* ``pytz`` is now a requirement.
* Changed default TIME_ZONE to be "UTC".
* Corrected some issues around how dates were localized.
* Initial implementation of full-text search.
* Fixed sending of regression_signal so it only happens if event
  has been marked as new.
* Changed ProjectMember.get_dsn() to use request.get_host() which
  corrects a bug in some webservers.

Version 2.0.2
-------------

* ``start`` no longer performs ``upgrade`` as its problematic.
* Initial queue usage (optional).
* Fix reference to bookmark_querystring.
* Added DSN to project member details page.

Version 2.0.1
-------------

* Skip logging of south in default server configuration as it proves to be problematic.
* Remove use of deprecated logging handler in default server configuration.
* Run ``upgrade`` as part of ``start``.
* Fix GroupBookmark related_name to be sentry namespaced.
* Correctly handle before_events() hook in polling responses.
* Removed integrated install documentation as it is no longer officially supported.
* Gracefully handle rendering errors with interfaces.
* Correct a bug with default email options.

Version 2.0
-----------

Sentry 2.0 is a major release which contains many new features as well as some large
rearchitecting of the codebase.

If you were previously extending Sentry, it would be wise
to test your extensions before upgrading.

* Added project scoping to all data in sentry.
* Added permissions to projects.
* The authorization header is now X-Sentry-Auth to avoid certain default behaviors such as
  mod_wsgi's "don't pass HTTP Authorization header".
* sentry.client has been removed
* The default key is now base64-encoded.
* sentry.interfaces are now used for coercing and rendering structured data.
* The store endpoint has a new API.
* The from_kwargs method has a new API.
* The ``class_name``, ``traceback``, an ``url`` fields have been removed.
* GroupedMessage was renamed to Group.
* Message was renamed to Event.
* Switched to Bootstrap framework.
* Added "Replay Request" action for events.
* Graphs can now be generated for Projects.
* There is now a trends sort option for aggregated events.
* Added ``sentry manage`` command.
* Sentry now has its own isolated queues (using Kombu).

Version 1.13.5
--------------

* Level filters are now precise (they no longer show their level + messages from higher levels).

Version 1.13.4
--------------

* Updated message details page to resemble look and feel of group details.

Version 1.13.3
--------------

* Added back in the "raw traceback" view.

Version 1.13.2
--------------

* Counts will now render differently with large values (e.g. 13000 will now be 13k)

Version 1.13.1
--------------

* Search by message_id will now display a list of results if there are multiple matches.

Version 1.13.0
--------------

* Deprecated the Sentry client, and added Raven to the as the default builtin.
* Removed Highstock and replaced it with an awesome OPEN SOURCE alternative, jQuery Flot.
* Default Sentry server options should now work out of the box.
* Packaged Google Web Font as part of Sentry.

Version 1.12.2
--------------

* Fixed infinite loop.

Version 1.12.1
--------------

* Stabilize migration schema (solves problem with index creation fail introduced in 1.12.0).

Version 1.12.0
--------------

* Adjusted message_id to include the checksum to avoid situations were the message_id
  that was generated did not exist due to sampling.

Version 1.11.4
--------------

* Several design improvements for group/message details panes.

Version 1.11.3
--------------

* Fixed a bug that was causing exception summary to not show.

Version 1.11.2
--------------

* Cleaned up message and group details pages (adding back some missing information).
* Cleaned up some design around odd margins/padding.

Version 1.11.1
--------------

* Fixed a bug that would cause the admin (and potentially other modules) to get loaded multiple times.

Version 1.11.0
--------------

* Added license headers.
* Removed ``sentry.helpers`` and ``sentry.routers``.
* Global module versions are now cached to avoid continuous path walking and
  import overhead.

Version 1.10.1
--------------

* Fixed an issue that was causing servers to show logger names.

Version 1.10.0
--------------

* You can now pass ``extra={'stack': True}`` to logging methods to capture
  the current frames and their locals.
* Code refactoring in various places related to stack extraction.
* Denormalized graph data in MessageCountByMinute (stores at 5m intervals).
* Denormalized filter counts into MessageFilterValue
* Added message sampling (adapted from Yuri Baburov's patch).
* Added SENTRY_MAIL_LEVEL setting.
* Added SENTRY_MAIL_INCLUDE_LOGGERS setting.
* Added SENTRY_MAIL_EXCLUDE_LOGGERS setting.
* Added the ``level`` argument to the cleanup command.
* The thrashed key is now set correctly in request.sentry.
* Added user information to all messages that have ``request``.
* Changed the hashing function for messages that include
  stacktraces to ignore the ``message`` and line numbers.
* Much improved test coverage.

Version 1.9.0
-------------

* Load the Frequency chart asynchronously.
* Frequency chart no longer shows for SQLite.
* Switch graphing library to Highstock from Highcharts.

Version 1.8.10
--------------

* Ensure dictionary keys are coerced to strings.
* Fixed path to missing_permissions.html.

Version 1.8.9
-------------

* Safely handle unpickling objects that may not have been stored in a
  valid format.

Version 1.8.8
-------------

* Changed ``sentry cleanup`` to use a range query.

Version 1.8.7
-------------

* Added "Clear Feed" option.
* Version information will be read from pkg_resources if possible.
* Cleared up documentation on configuration settings..
* Performance improvements to ``Client.send()``.
* Added default 404/500 pages.
* Added support for Django's LOGIN_URL setting.
* Fixed a memory leak in the client (thanks to Ben Bangert).

Version 1.8.6.2
---------------

* Reverted change which required distribute.
* Cleaned up configuration defaults.

Version 1.8.6.1
---------------

* Include distribute_setup.py in the MANIFEST to ship it in sdists.

Version 1.8.6
-------------

* Corrected an issue which was causing certain settings (like WEB_HOST) to
  not take affect in custom configuration files.
* The Sentry server will now pull in default server settings, as well as
  ~/.sentry/sentry.conf.py if --config is not passed to it.

Version 1.8.5.1
---------------

* Fixed a bug which caused thrashing prevention to not function correctly.
* Corrected an error in transform()'s recursion safety.
* Changed packaging to use Distribute.

Version 1.8.5
-------------

* Pulled test suite out of the Sentry namespace to avoid conflicts in projects.

Version 1.8.4.2
---------------

* Added missing invalid_message_id template.

Version 1.8.4.1
---------------

* Fixed an error that was causing LOG_LEVELS to not display correctly.

Version 1.8.4
-------------

* The Sentry base client will now pass along the timestamp from when the
  message was generated.

Version 1.8.3.1
---------------

* Fixed a case where the client may hit a transaction aborted error when
  transforming variables.

Version 1.8.3
-------------

* Added several settings which were Django specific so that they can be
  configured isolated to the Sentry instance.
* Graceful failover for when a cache backend isnt working properly and
  throttling is enabled.
* Better rendering of non-dict variables when passed within extra data.
* Graceful failover for searching on message_id's that aren't found.

Version 1.8.0
-------------

* Refactored Sentry server to run standalone (sentry --help).

Version 1.7.5
-------------

* Implemented new client/server storage API and signing methods.
* Fixed a bug where accessing __sentry__ would sometimes cause errors on
  certain code paths.

Version 1.7.4
-------------

* Fixed a bug with potential recursion issues.
* Fixed a bug with the storage API and unicode keys.

Version 1.7.3
-------------

* Storage API has better responses when data fails to decode, or
  you send a bad request.
* Documentation improvements for JSON storage API.

Version 1.7.2
-------------

* All strings, lists, tuples, and sets are now shortened before sending
  to the server. Iterable data structures are truncated to the first
  50 items, and strings are truncated to the first 200 characters.

  Both shorteners have configurable values in the settings.

Version 1.7.1
-------------

* Fixed a bug that slipped through with blocktrans usage.

Version 1.7.0
-------------

* Added ``score`` to ``GroupedMessage`` (schema change).
* Added ``MessageIndex`` (schema change).
* Added Async client (thanks to Yuri Baburov).
* Added support for raw_post_data (thanks to Matthew Schinckel).
* django-paging and django-indexer no longer need to be in INSTALLED_APPS.
* Added an index for GroupedMessages.times_seen.
* The ``score`` column will update atomically in PostgreSQL and MySQL.
* Added the frequency sort option.
* Better internationalization support.
* Fixed a bug with Oracle's date truncation support (changed to hh24).
* Respect TIME_ZONE by using auto_now_* on DateTimeField's.
* Tests required Haystack and Celery are now skipped if module is not found.

Version 1.6.10
--------------

* Added JSON support to storage API.
* Changed default client to use JSON format.

Version 1.6.9.1
---------------

* Fixed an issue with encoding to UTF-8 for Haystack.

Version 1.6.9
-------------

* Added URLs to default search parameters.
* Fixed a bug to ensure template information is only added if its the correct loader

Version 1.6.8.1
---------------

* Search will now show when unauthenticated (e.g. when SENTRY_PUBLIC is enabled)

Version 1.6.8
-------------

* Search no longer allows filters.
* Search no longer allows arbitrary queries without Haystack.
* Added logger, level, site, server, and url to search index.
* Haystack has been updated for further flexibility.
* SearchFilter is now unused (you should update your configs).

Version 1.6.7
-------------

* Moved static media into /static/.
* Added serve_static view to handle static media solely within Sentry.
* Added SENTRY_STATIC_URL_PREFIX setting.

Version 1.6.6
-------------

* setup.py install will no longer install example_project.
* Fixed an issue where __sentry__ would be called even if it wasn't a callable.
* Fixed an issue where transactions would attempt a rollback when not managed while creating
  the sort index.

Version 1.8.8
-------------

* Set a last_message_id so when thrashing is hit there is still a point of reference for tracing.
* Check correct permissions for Sentry.

Version 1.6.4
-------------

* Fixed a memory leak due to TextNode's being created from leading whitespace in realtime packets.

Version 1.6.3
-------------

* Fixed a critical bug in the Sentry JS namespace preventing it from loading.

Version 1.6.2
-------------

* LogHandler will attempt to pick up the request automatically using SentryLogMiddleware.
* Updated AJAX CSRF support for Django 1.2.5.
* request.sentry is now set in any event which has request as part of the parameters.

Version 1.6.0
-------------

* Added message references (uuid's) as message_id in Message
* Fixed css compatibility issues with TextWidget
* SearchFilter now allows searching by message reference id
* Added Sentry404CatchMiddleware
* Added SentryResponseErrorIdMiddleware
* The `request` argument can now be passed into any ``create_from_`` method.

(History beyond 1.6.0 is not present)<|MERGE_RESOLUTION|>--- conflicted
+++ resolved
@@ -1,5 +1,6 @@
 Version 8.19 (Unreleased)
 -------------------------
+- Hide project filter when there are no projects to list.
 
 Version 8.18
 ------------
@@ -16,13 +17,9 @@
 - Moved "create organization" into React.
 - Expanded React Form components (Form, ApiForm).
 - Moved "create team" into React.
-<<<<<<< HEAD
-- Hide project filter when there are no projects to list.
-=======
 - add Slack to supported auth backends in social auth (for plugins)
 - Expanded resolution actions (on stream) to include current release and explicit
   release.
->>>>>>> 7dac8ab3
 
 Schema Changes
 ~~~~~~~~~~~~~~

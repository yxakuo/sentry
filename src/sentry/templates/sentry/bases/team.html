{% extends "sentry/bases/organization.html" %}

<<<<<<< HEAD
{% load i18n %}

{% block title %}{{ team.name }} | {{ block.super }}{% endblock %}

{% block wrapperclass %}team-settings{% endblock %}

{% block sidebar %}
    <ul class="nav nav-stacked">
        <li{% if SUBSECTION == 'settings' %} class="active"{% endif %}>
            <a href="{% url 'sentry-manage-team' team.slug %}">{% trans "Team Settings" %}</a>
        </li>
        <li{% if SUBSECTION == 'projects' %} class="active"{% endif %}>
            <a href="{% url 'sentry-manage-team-projects' team.slug %}">{% trans "Projects" %}</a>
        </li>
        <li{% if SUBSECTION == 'members' %} class="active"{% endif %}>
            <a href="{% url 'sentry-manage-team-members' team.slug %}">{% trans "Members" %}</a>
        </li>
        <li{% if SUBSECTION == 'groups' %} class="active"{% endif %}>
            <a href="{% url 'sentry-manage-access-groups' team.slug %}">{% trans "Access Groups" %}</a>
        </li>
        {% if selectedTeam.permission.admin %}
            <li class="divider"></li>
            <li{% if SUBSECTION == 'transfer' %} class="active"{% endif %}>
                <a href="{% url 'sentry-transfer-team' team.slug %}">{% trans "Transfer Ownership" %}</a>
            </li>
            <li{% if SUBSECTION == 'delete' %} class="active"{% endif %}>
                <a href="{% url 'sentry-remove-team' team.slug %}">{% trans "Delete Team" %}</a>
            </li>
        {% endif %}
    </ul>
{% endblock %}
=======
{% block title %}{{ team.name }} | {{ block.super }}{% endblock %}
>>>>>>> ec8e801d
<|MERGE_RESOLUTION|>--- conflicted
+++ resolved
@@ -1,37 +1,3 @@
 {% extends "sentry/bases/organization.html" %}
 
-<<<<<<< HEAD
-{% load i18n %}
-
 {% block title %}{{ team.name }} | {{ block.super }}{% endblock %}
-
-{% block wrapperclass %}team-settings{% endblock %}
-
-{% block sidebar %}
-    <ul class="nav nav-stacked">
-        <li{% if SUBSECTION == 'settings' %} class="active"{% endif %}>
-            <a href="{% url 'sentry-manage-team' team.slug %}">{% trans "Team Settings" %}</a>
-        </li>
-        <li{% if SUBSECTION == 'projects' %} class="active"{% endif %}>
-            <a href="{% url 'sentry-manage-team-projects' team.slug %}">{% trans "Projects" %}</a>
-        </li>
-        <li{% if SUBSECTION == 'members' %} class="active"{% endif %}>
-            <a href="{% url 'sentry-manage-team-members' team.slug %}">{% trans "Members" %}</a>
-        </li>
-        <li{% if SUBSECTION == 'groups' %} class="active"{% endif %}>
-            <a href="{% url 'sentry-manage-access-groups' team.slug %}">{% trans "Access Groups" %}</a>
-        </li>
-        {% if selectedTeam.permission.admin %}
-            <li class="divider"></li>
-            <li{% if SUBSECTION == 'transfer' %} class="active"{% endif %}>
-                <a href="{% url 'sentry-transfer-team' team.slug %}">{% trans "Transfer Ownership" %}</a>
-            </li>
-            <li{% if SUBSECTION == 'delete' %} class="active"{% endif %}>
-                <a href="{% url 'sentry-remove-team' team.slug %}">{% trans "Delete Team" %}</a>
-            </li>
-        {% endif %}
-    </ul>
-{% endblock %}
-=======
-{% block title %}{{ team.name }} | {{ block.super }}{% endblock %}
->>>>>>> ec8e801d

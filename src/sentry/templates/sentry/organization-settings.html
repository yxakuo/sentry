--- conflicted
+++ resolved
@@ -32,7 +32,7 @@
     </div>
   </div>
 
-  {% if ACCESS.org_delete %}
+  {% if ACCESS.org_delete and not org.is_default %}
   <div class="box">
     <div class="box-header">
       <h3>{% trans "Remove Organization" %}</h3>
@@ -40,24 +40,7 @@
     <div class="box-content with-padding">
       <p>Removing this organization will delete all data including projects and their associated events.</p>
 
-<<<<<<< HEAD
       <fieldset class="form-actions">
-=======
-    {% if form.errors %}
-      <div class="alert alert-error">{% trans "Please correct the errors below." %}</div>
-    {% endif %}
-
-    {{ form|as_crispy_errors }}
-
-    <fieldset>
-      {% for field in form %}
-        {{ field|as_crispy_field }}
-      {% endfor %}
-    </fieldset>
-
-    <fieldset class="form-actions">
-      {% if ACCESS.org_delete and not org.is_default %}
->>>>>>> e8d2b688
         <a href="{% url 'sentry-remove-organization' organization.slug %}" class="btn btn-danger">{% trans "Remove Organization" %}</a>
       </fieldset>
     </div>

from __future__ import absolute_import

from django.db import IntegrityError, transaction
from rest_framework.response import Response

from sentry.api.bases.dashboard import OrganizationDashboardEndpoint
from sentry.api.serializers import serialize
<<<<<<< HEAD
from sentry.api.serializers.rest_framework import DashboardDetailsSerializer
from sentry.models import ObjectStatus
=======
from sentry.api.serializers.rest_framework import (
    get_next_dashboard_order,
    ListField,
    ValidationError,
)
from sentry.models import DashboardWidget


def remove_widgets(dashboard_widgets, widget_data):
    """
    Removes current widgets belonging to dashboard not in widget_data.
    Returns remaining widgets.
    """
    widget_ids = [wd["id"] for wd in widget_data]
    dashboard_widgets.exclude(id__in=widget_ids).delete()
    return dashboard_widgets.filter(id__in=widget_ids)


def reorder_widgets(dashboard_id, widget_data):
    """
    Reorders Widgets given the relative order desired,
    reorders widgets in the next possible set of numbers
    i.e if order of widgets is 1, 2, 3
        the reordered widgets will have order 4, 5, 6
    """
    dashboard_widgets = DashboardWidget.objects.filter(dashboard_id=dashboard_id)
    dashboard_widgets = list(remove_widgets(dashboard_widgets, widget_data))

    next_order = get_next_dashboard_order(dashboard_id)
    for index, data in enumerate(widget_data):
        for widget in dashboard_widgets:
            if widget.id == data["id"]:
                widget.order = next_order + index
                widget.save()
                break


class DashboardWidgetSerializer(serializers.Serializer):
    id = serializers.IntegerField(min_value=0, required=True)


class DashboardWithWidgetsSerializer(serializers.Serializer):
    title = serializers.CharField(required=False, allow_blank=True, allow_null=True)
    widgets = ListField(child=DashboardWidgetSerializer(), required=False, allow_null=True)

    def validate_widgets(self, widgets):
        widgets_count = DashboardWidget.objects.filter(
            id__in=[w["id"] for w in widgets], dashboard_id=self.context["dashboard_id"],
        ).count()

        if len(widgets) != widgets_count:
            raise ValidationError(
                "All widgets must exist within this dashboard prior to reordering."
            )

        return widgets
>>>>>>> 8a102aa6


class OrganizationDashboardDetailsEndpoint(OrganizationDashboardEndpoint):
    def get(self, request, organization, dashboard):
        """
        Retrieve an Organization's Dashboard
        ````````````````````````````````````

        Return details on an individual organization's dashboard.

        :pparam string organization_slug: the slug of the organization the
                                          dashboard belongs to.
        :pparam int dashboard_id: the id of the dashboard.
        :auth: required
        """

        return self.respond(serialize(dashboard, request.user))

    def delete(self, request, organization, dashboard):
        """
        Delete an Organization's Dashboard
        ```````````````````````````````````

        Delete an individual organization's dashboard.

        :pparam string organization_slug: the slug of the organization the
                                          dashboard belongs to.
        :pparam int dashboard_id: the id of the dashboard.
        :auth: required
        """
        dashboard.delete()

        return self.respond(status=204)

    def put(self, request, organization, dashboard):
        """
        Edit an Organization's Dashboard
        ```````````````````````````````````

        Edit an individual organization's dashboard as well as
        bulk edits on widgets (i.e. rearranging widget order).

        :pparam string organization_slug: the slug of the organization the
                                          dashboard belongs to.
        :pparam int dashboard_id: the id of the dashboard.
        :param array widgets: the array of widgets (consisting of a widget id and the order)
                            to be updated.
        :auth: required
        """
        serializer = DashboardDetailsSerializer(data=request.data, instance=dashboard)

        if not serializer.is_valid():
            return Response(serializer.errors, status=400)
        try:
            with transaction.atomic():
                serializer.save()
        except IntegrityError as err:
            return self.respond(
                {"Dashboard with that title already exists. {}".format(err)}, status=409
            )

        return self.respond(serialize(dashboard, request.user), status=200)<|MERGE_RESOLUTION|>--- conflicted
+++ resolved
@@ -5,67 +5,7 @@
 
 from sentry.api.bases.dashboard import OrganizationDashboardEndpoint
 from sentry.api.serializers import serialize
-<<<<<<< HEAD
 from sentry.api.serializers.rest_framework import DashboardDetailsSerializer
-from sentry.models import ObjectStatus
-=======
-from sentry.api.serializers.rest_framework import (
-    get_next_dashboard_order,
-    ListField,
-    ValidationError,
-)
-from sentry.models import DashboardWidget
-
-
-def remove_widgets(dashboard_widgets, widget_data):
-    """
-    Removes current widgets belonging to dashboard not in widget_data.
-    Returns remaining widgets.
-    """
-    widget_ids = [wd["id"] for wd in widget_data]
-    dashboard_widgets.exclude(id__in=widget_ids).delete()
-    return dashboard_widgets.filter(id__in=widget_ids)
-
-
-def reorder_widgets(dashboard_id, widget_data):
-    """
-    Reorders Widgets given the relative order desired,
-    reorders widgets in the next possible set of numbers
-    i.e if order of widgets is 1, 2, 3
-        the reordered widgets will have order 4, 5, 6
-    """
-    dashboard_widgets = DashboardWidget.objects.filter(dashboard_id=dashboard_id)
-    dashboard_widgets = list(remove_widgets(dashboard_widgets, widget_data))
-
-    next_order = get_next_dashboard_order(dashboard_id)
-    for index, data in enumerate(widget_data):
-        for widget in dashboard_widgets:
-            if widget.id == data["id"]:
-                widget.order = next_order + index
-                widget.save()
-                break
-
-
-class DashboardWidgetSerializer(serializers.Serializer):
-    id = serializers.IntegerField(min_value=0, required=True)
-
-
-class DashboardWithWidgetsSerializer(serializers.Serializer):
-    title = serializers.CharField(required=False, allow_blank=True, allow_null=True)
-    widgets = ListField(child=DashboardWidgetSerializer(), required=False, allow_null=True)
-
-    def validate_widgets(self, widgets):
-        widgets_count = DashboardWidget.objects.filter(
-            id__in=[w["id"] for w in widgets], dashboard_id=self.context["dashboard_id"],
-        ).count()
-
-        if len(widgets) != widgets_count:
-            raise ValidationError(
-                "All widgets must exist within this dashboard prior to reordering."
-            )
-
-        return widgets
->>>>>>> 8a102aa6
 
 
 class OrganizationDashboardDetailsEndpoint(OrganizationDashboardEndpoint):

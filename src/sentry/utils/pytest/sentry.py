--- conflicted
+++ resolved
@@ -101,19 +101,11 @@
         "nodedata": {"BACKEND": "django.core.cache.backends.locmem.LocMemCache"},
     }
 
-<<<<<<< HEAD
     settings.SENTRY_SEARCH = "sentry.search.snuba.EventsDatasetSnubaSearchBackend"
     settings.SENTRY_TSDB = "sentry.tsdb.redissnuba.RedisSnubaTSDB"
     settings.SENTRY_EVENTSTREAM = "sentry.eventstream.snuba.SnubaEventStream"
-=======
     settings.SENTRY_RATELIMITER = "sentry.ratelimits.redis.RedisRateLimiter"
     settings.SENTRY_RATELIMITER_OPTIONS = {}
-
-    if os.environ.get("USE_SNUBA", False):
-        settings.SENTRY_SEARCH = "sentry.search.snuba.EventsDatasetSnubaSearchBackend"
-        settings.SENTRY_TSDB = "sentry.tsdb.redissnuba.RedisSnubaTSDB"
-        settings.SENTRY_EVENTSTREAM = "sentry.eventstream.snuba.SnubaEventStream"
->>>>>>> d7b28d6b
 
     if not hasattr(settings, "SENTRY_OPTIONS"):
         settings.SENTRY_OPTIONS = {}
